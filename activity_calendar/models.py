--- conflicted
+++ resolved
@@ -18,16 +18,10 @@
 #############################################################################
 # Models related to the Calendar-functionality of the application.
 # @since 29 JUN 2019
-<<<<<<< HEAD
 #############################################################################
-=======
 
 __all__ = ['Activity', 'ActivityMoment', 'ActivitySlot', 'Participant']
 
-# Not now, but a later time (used as a default value below)
-def later_rounded():
-    return now_rounded() + timezone.timedelta(hours=2)
->>>>>>> cc63a07d
 
 # Rounds the current time (used as a default value below)
 def now_rounded():
